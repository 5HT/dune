--- conflicted
+++ resolved
@@ -558,29 +558,16 @@
 let compute_targets_digest_after_rule_execution ~info targets =
   let good, bad =
     List.partition_map targets ~f:(fun fn ->
-<<<<<<< HEAD
-        let fn = Path.build fn in
-        match Cached_digest.refresh fn with
-        | digest ->
-            Left (fn, digest)
-        | exception (Unix.Unix_error _ | Sys_error _) ->
-            Right fn)
-  in
-  match bad with
-  | [] ->
-      (good, Digest.generic (List.map ~f:snd good))
-=======
       let fn = Path.build fn in
       match Cached_digest.refresh fn with
       | digest ->
-        Left digest
+        Left (fn, digest)
       | exception (Unix.Unix_error _ | Sys_error _) ->
         Right fn)
   in
   match bad with
   | [] ->
-    Digest.generic good
->>>>>>> 72d560c4
+    (good, Digest.generic (List.map ~f:snd good))
   | missing ->
     User_error.raise ?loc:(Rule.Info.loc info)
       [ Pp.textf "Rule failed to generate the following targets:"
@@ -1399,18 +1386,18 @@
 
   let lookup_cache = function
     | None ->
-        fun _ _ -> Result.Error "memory is not enabled"
+      fun _ _ -> Result.Error "memory is not enabled"
     | Some memory ->
-        fun force key ->
-          let open Result.O in
-          let* () =
-            if force then
-              Result.Error "build is forced"
-            else
-              Result.Ok ()
-          in
-          let+ _, targets = Dune_manager.Client.search memory key in
-          targets
+      fun force key ->
+        let open Result.O in
+        let* () =
+          if force then
+            Result.Error "build is forced"
+          else
+            Result.Ok ()
+        in
+        let+ _, targets = Dune_manager.Client.search memory key in
+        targets
 
   (* Same as [rename] except that if the source doesn't exist we delete the
     destination *)
@@ -1521,117 +1508,67 @@
     let* () =
       if force || something_changed then (
         List.iter targets_as_list ~f:(fun p ->
-<<<<<<< HEAD
-            Path.unlink_no_err (Path.build p));
+          Path.unlink_no_err (Path.build p));
         match lookup_cache t.memory force rule_digest with
         | Result.Ok files ->
-            let retrieve (dest, source, _) =
-              Log.infof "retrieve %s from cache" (Path.to_string dest);
-              Unix.link (Path.to_string source) (Path.to_string dest)
-            and digest (_, _, digest) = digest in
-            List.iter ~f:retrieve files;
-            Trace.set (Path.build head_target)
-              { rule_digest
-              ; targets_digest = Digest.generic (List.map ~f:digest files)
-              };
-            Fiber.return ()
+          let retrieve (dest, source, _) =
+            Log.infof "retrieve %s from cache" (Path.to_string dest);
+            Unix.link (Path.to_string source) (Path.to_string dest)
+          and digest (_, _, digest) = digest in
+          List.iter ~f:retrieve files;
+          Trace.set (Path.build head_target)
+            { rule_digest
+            ; targets_digest = Digest.generic (List.map ~f:digest files)
+            };
+          Fiber.return ()
         | Result.Error e ->
-            Log.infof "cache miss: %s" e;
-            pending_targets := Path.Build.Set.union targets !pending_targets;
-            let loc = Rule.Info.loc info in
-            let sandboxed, action =
-              match sandbox with
-              | None ->
-                  (None, action)
-              | Some (sandbox_dir, sandbox_mode) ->
-                  Path.rm_rf (Path.build sandbox_dir);
-                  let sandboxed path : Path.Build.t =
-                    Path.Build.append_local sandbox_dir (Path.Build.local path)
-                  in
-                  Dep.Set.dirs deps
-                  |> Path.Set.iter ~f:(fun p ->
-                         match Path.as_in_build_dir p with
-                         | None ->
-                             Fs.assert_exists ~loc p
-                         | Some p ->
-                             Fs.mkdir_p (sandboxed p));
-                  Fs.mkdir_p (sandboxed dir);
-                  ( Some sandboxed
-                  , Action.sandbox action ~sandboxed ~mode:sandbox_mode ~deps
-                      ~eval_pred )
-            in
-            let chdirs = Action.chdirs action in
-            Path.Set.iter chdirs ~f:Fs.(mkdir_p_or_check_exists ~loc);
-            let+ () =
-              with_locks locks ~f:(fun () ->
-                  Fiber.map (Action_exec.exec ~context ~env ~targets action)
-                    ~f:(fun () ->
-                      match sandboxed with
-                      | None ->
-                          ()
-                      | Some sandboxed ->
-                          List.iter targets_as_list ~f:(fun target ->
-                              rename_optional_file ~src:(sandboxed target)
-                                ~dst:target)))
-            in
-            Option.iter sandbox ~f:(fun (p, _mode) ->
-                Path.rm_rf (Path.build p));
-            (* All went well, these targets are no longer pending *)
-            pending_targets := Path.Build.Set.diff !pending_targets targets;
-            let targets, targets_digest =
-              compute_targets_digest_after_rule_execution ~info targets_as_list
-            in
-            Option.iter t.memory ~f:(fun memory ->
-                ignore
-                  (Dune_manager.Client.promote memory targets rule_digest []
-                     None));
-            Trace.set (Path.build head_target) { rule_digest; targets_digest }
-=======
-          Path.unlink_no_err (Path.build p));
-        pending_targets := Path.Build.Set.union targets !pending_targets;
-        let loc = Rule.Info.loc info in
-        let sandboxed, action =
-          match sandbox with
-          | None ->
-            (None, action)
-          | Some (sandbox_dir, sandbox_mode) ->
-            Path.rm_rf (Path.build sandbox_dir);
-            let sandboxed path : Path.Build.t =
-              Path.Build.append_local sandbox_dir (Path.Build.local path)
-            in
-            Dep.Set.dirs deps
-            |> Path.Set.iter ~f:(fun p ->
-              match Path.as_in_build_dir p with
-              | None ->
-                Fs.assert_exists ~loc p
-              | Some p ->
-                Fs.mkdir_p (sandboxed p));
-            Fs.mkdir_p (sandboxed dir);
-            ( Some sandboxed
-            , Action.sandbox action ~sandboxed ~mode:sandbox_mode ~deps
-              ~eval_pred )
-        in
-        let chdirs = Action.chdirs action in
-        Path.Set.iter chdirs ~f:Fs.(mkdir_p_or_check_exists ~loc);
-        let+ () =
-          with_locks locks ~f:(fun () ->
-            Fiber.map (Action_exec.exec ~context ~env ~targets action)
-              ~f:(fun () ->
-                match sandboxed with
+          Log.infof "cache miss: %s" e;
+          pending_targets := Path.Build.Set.union targets !pending_targets;
+          let loc = Rule.Info.loc info in
+          let sandboxed, action =
+            match sandbox with
+            | None ->
+              (None, action)
+            | Some (sandbox_dir, sandbox_mode) ->
+              Path.rm_rf (Path.build sandbox_dir);
+              let sandboxed path : Path.Build.t =
+                Path.Build.append_local sandbox_dir (Path.Build.local path)
+              in
+              Dep.Set.dirs deps
+              |> Path.Set.iter ~f:(fun p ->
+                match Path.as_in_build_dir p with
                 | None ->
-                  ()
-                | Some sandboxed ->
-                  List.iter targets_as_list ~f:(fun target ->
-                    rename_optional_file ~src:(sandboxed target) ~dst:target)))
-        in
-        Option.iter sandbox ~f:(fun (p, _mode) -> Path.rm_rf (Path.build p));
-        (* All went well, these targets are no longer pending *)
-        pending_targets := Path.Build.Set.diff !pending_targets targets;
-        let targets_digest =
-          compute_targets_digest_after_rule_execution ~info targets_as_list
-        in
-        Trace.set (Path.build head_target) { rule_digest; targets_digest }
->>>>>>> 72d560c4
+                  Fs.assert_exists ~loc p
+                | Some p ->
+                  Fs.mkdir_p (sandboxed p));
+              Fs.mkdir_p (sandboxed dir);
+              ( Some sandboxed
+              , Action.sandbox action ~sandboxed ~mode:sandbox_mode ~deps
+                ~eval_pred )
+          in
+          let chdirs = Action.chdirs action in
+          Path.Set.iter chdirs ~f:Fs.(mkdir_p_or_check_exists ~loc);
+          let+ () =
+            with_locks locks ~f:(fun () ->
+              Fiber.map (Action_exec.exec ~context ~env ~targets action)
+                ~f:(fun () ->
+                  match sandboxed with
+                  | None ->
+                    ()
+                  | Some sandboxed ->
+                    List.iter targets_as_list ~f:(fun target ->
+                      rename_optional_file ~src:(sandboxed target) ~dst:target)))
+          in
+          Option.iter sandbox ~f:(fun (p, _mode) -> Path.rm_rf (Path.build p));
+          (* All went well, these targets are no longer pending *)
+          pending_targets := Path.Build.Set.diff !pending_targets targets;
+          let targets, targets_digest =
+            compute_targets_digest_after_rule_execution ~info targets_as_list
+          in
+          Option.iter t.memory ~f:(fun memory ->
+            ignore
+              (Dune_manager.Client.promote memory targets rule_digest [] None));
+          Trace.set (Path.build head_target) { rule_digest; targets_digest }
       ) else
         Fiber.return ()
     in

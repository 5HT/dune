open Stdune

type metadata = Sexp.t list

(** A file stored in Dune cache is fully determined by the build [path] and its
    content [digest]. There may be multiple [File]s with the same [digest] due
    to sharing between multiple workspaces. In fact, the more such pairs there
    are, the more effective the cache is. *)
module File = struct
  type t =
    { path : Path.Build.t
    ; digest : Digest.t
    }
end

type promotion =
  | Already_promoted of File.t
  | Promoted of File.t

type repository =
  { directory : string
  ; remote : string
  ; commit : string
  }

type command = Dedup of File.t

module Duplication_mode = struct
  type t =
    | Copy
    | Hardlink

  let all = [ ("copy", Copy); ("hardlink", Hardlink) ]

  let of_string repr =
    match List.assoc all repr with
    | Some mode -> Result.Ok mode
    | None -> Result.Error (Format.sprintf "invalid duplication mode: %s" repr)

  let to_string = function
    | Copy -> "copy"
    | Hardlink -> "hardlink"
end

module type Cache = sig
  type t

  (** Set the absolute path to the build directory for interpreting relative
      paths when promoting files. *)
  val set_build_dir : t -> Path.t -> (t, string) Result.t

  (** Set all the version controlled repositories in the workspace to be
      referred to when promoting files. *)
  val with_repositories : t -> repository list -> (t, string) Result.t

  (** Promote files produced by a build rule into the cache. *)
  val promote :
       t
    -> (Path.Build.t * Digest.t) list
    -> Key.t
    -> metadata
    -> repository:int option
    -> duplication:Duplication_mode.t option
    -> (unit, string) Result.t

  (** Find a build rule in the cache by its key. *)
  val search : t -> Key.t -> (metadata * File.t list, string) Result.t

  (** Materialise a cached file in the build directory (using [Copy] or
      [Hardlink] as per the duplication mode) and return the path to it. *)
  val retrieve : t -> File.t -> Path.t

  (** Deduplicate a file, i.e. replace the file [in_the_build_directory] with a
      hardlink to the one [in_the_cache] if the deduplication mode is set to
      [Hardlink] (or do nothing if the mode is [Copy]). *)
  val deduplicate : t -> File.t -> unit

  (** Remove the local cache and disconnect with a distributed cache client if
      any. *)
  val teardown : t -> unit

  (* Hint that the given rule will be looked up soon *)
  val hint : t -> Key.t list -> (unit, string) Result.t
end

module type Caching = sig
  module Cache : Cache

  val cache : Cache.t
end

type caching = (module Caching)

let command_to_dyn = function
  | Dedup { path; digest } ->
    let open Dyn.Encoder in
<<<<<<< HEAD
    pair string record
    @@ ( "dedup"
       , [ ("in_the_build_directory", Path.Build.to_dyn in_the_build_directory)
         ; ("in_the_cache", Path.to_dyn in_the_cache)
         ; ("digest", Digest.to_dyn digest)
         ] )
=======
    record
      [ ("path", Path.Build.to_dyn path); ("digest", Digest.to_dyn digest) ]
>>>>>>> 16f11da1
<|MERGE_RESOLUTION|>--- conflicted
+++ resolved
@@ -94,14 +94,7 @@
 let command_to_dyn = function
   | Dedup { path; digest } ->
     let open Dyn.Encoder in
-<<<<<<< HEAD
     pair string record
     @@ ( "dedup"
-       , [ ("in_the_build_directory", Path.Build.to_dyn in_the_build_directory)
-         ; ("in_the_cache", Path.to_dyn in_the_cache)
-         ; ("digest", Digest.to_dyn digest)
-         ] )
-=======
-    record
-      [ ("path", Path.Build.to_dyn path); ("digest", Digest.to_dyn digest) ]
->>>>>>> 16f11da1
+       , [ ("path", Path.Build.to_dyn path); ("digest", Digest.to_dyn digest) ]
+       )
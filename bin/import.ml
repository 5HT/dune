open Stdune
open Dune
module Term = Cmdliner.Term
module Manpage = Cmdliner.Manpage
module Super_context = Dune.Super_context
module Context = Dune.Context
module Config = Dune.Config
module Lib_name = Dune.Lib_name
module Lib_deps_info = Dune.Lib_deps_info
module Build_system = Dune.Build_system
module Findlib = Dune.Findlib
module Package = Dune.Package
module Dune_package = Dune.Dune_package
module Hooks = Dune.Hooks
module Build = Dune.Build
module Action = Dune.Action
module Dep = Dune.Dep
module Action_to_sh = Dune.Action_to_sh
module Dpath = Dune.Dpath
module Install = Dune.Install
module Watermarks = Dune.Watermarks
module Promotion = Dune.Promotion
module Colors = Dune.Colors
module Report_error = Dune.Report_error
module Dune_project = Dune.Dune_project
module Workspace = Dune.Workspace
module Cached_digest = Dune.Cached_digest
module Profile = Dune.Profile
include Common.Let_syntax

(* FIXME: leverage fibers to actually connect in the background *)
let make_memory ?log () =
  match Sys.getenv_opt "DUNE_CACHE" with
  | Some _ ->
      Fiber.return (Some (Result.ok_exn (Dune_manager.Client.make ?log ())))
  | _ ->
      Fiber.return None

module Main = struct
  include Dune.Main

  let scan_workspace (common : Common.t) =
    let workspace_file =
      Common.workspace_file common |> Option.map ~f:Arg.Path.path
    in
    let x = Common.x common in
    let profile = Common.profile common in
    let capture_outputs = Common.capture_outputs common in
    let ancestor_vcs = (Common.root common).ancestor_vcs in
    scan_workspace ?workspace_file ?x ?profile ~capture_outputs ~ancestor_vcs
      ()

  let setup ?external_lib_deps_mode common =
    let open Fiber.O in
    let only_packages = Common.only_packages common in
<<<<<<< HEAD
    make_memory ~log ()
    >>= fun memory ->
    scan_workspace ~log common
=======
    scan_workspace common
>>>>>>> 9596d1b9
    >>= init_build_system
          ~sandboxing_preference:(Common.config common).sandboxing_preference
          ?external_lib_deps_mode ?only_packages ?memory
end

module Scheduler = struct
  include Dune.Scheduler
  open Fiber.O

  let go ~(common : Common.t) f =
    let config = Common.config common in
    let f () = Main.set_concurrency config >>= f in
    Scheduler.go ~config f

  let poll ~(common : Common.t) ~once ~finally () =
    let config = Common.config common in
    let once () =
      let* () = Main.set_concurrency config in
      once ()
    in
    Scheduler.poll ~config ~once ~finally ()
end

let restore_cwd_and_execve (common : Common.t) prog argv env =
  let prog =
    if Filename.is_relative prog then
      let root = Common.root common in
      Filename.concat root.dir prog
    else
      prog
  in
  Proc.restore_cwd_and_execve prog argv ~env

let do_build (setup : Main.build_system) targets =
  Build_system.do_build ~request:(Target.request setup targets)<|MERGE_RESOLUTION|>--- conflicted
+++ resolved
@@ -53,13 +53,9 @@
   let setup ?external_lib_deps_mode common =
     let open Fiber.O in
     let only_packages = Common.only_packages common in
-<<<<<<< HEAD
-    make_memory ~log ()
+    make_memory ()
     >>= fun memory ->
-    scan_workspace ~log common
-=======
     scan_workspace common
->>>>>>> 9596d1b9
     >>= init_build_system
           ~sandboxing_preference:(Common.config common).sandboxing_preference
           ?external_lib_deps_mode ?only_packages ?memory

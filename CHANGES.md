next
----

- Support colors on Windows (#1290, @diml)

- Allow `dune.configurator` and `base` to be used together (#1291, fix
  #1167, @diml)

- Support interrupting and restarting builds on file changes (#1246,
  @kodek16)

- Fix findlib-dynload support with byte mode only (#1295, @bobot)

<<<<<<< HEAD
- Make `dune rules -m` output a valid makefile (#1293, @diml)
=======
- Expand variables in `(targets ..)` field (#1301, fix #1189, @nojb)
>>>>>>> 04cfa8a2

1.2.1 (17/09/2018)
------------------

- Enrich the `dune` Emacs mode with syntax highlighting and indentation. New
  file `dune-flymake` to provide a hook `dune-flymake-dune-mode-hook` to enable
  linting of dune files. (#1265, @Chris00)

- Pass `link_flags` to `cc` when compiling with `Configurator.V1.c_test` (#1274,
  @rgrinberg)

- Fix digest calculation of aliases. It should take into account extra bindings
  passed to the alias (#1277, fix #1276, @rgrinberg)

- Fix a bug causing `dune` to fail eagerly when an optional library
  isn't available (#1281, @diml)

- ocamlmklib should use response files only if ocaml >= 4.08 (#1268, @bryphe)

1.2.0 (14/09/2018)
------------------

- Ignore stderr output when trying to find out the number of jobs
  available (#1118, fix #1116, @diml)

- Fix error message when the source directory of `copy_files` does not exist.
  (#1120, fix #1099, @emillon)

- Highlight error locations in error messages (#1121, @emillon)

- Display actual stanza when package is ambiguous (#1126, fix #1123, @emillon)

- Add `dune unstable-fmt` to format `dune` files. The interface and syntax are
  still subject to change, so use with caution. (#1130, fix #940, @emillon)

- Improve error message for `dune utop` without a library name (#1154, fix
  #1149, @emillon)

- Fix parsing `ocamllex` stanza in jbuild files (#1150, @rgrinberg)

- Highlight multi-line errors (#1131, @anuragsoni)

- Do no try to generate shared libraries when this is not supported by
  the OS (#1165, fix #1051, @diml)

- Fix `Flags.write_{sexp,lines}` in configurator by avoiding the use of
  `Stdune.Path` (#1175, fix #1161, @rgrinberg)

- Add support for `findlib.dynload`: when linking an executable using
  `findlib.dynload`, automatically record linked in libraries and
  findlib predicates (#1172, @bobot)

- Add support for promoting a selected list of files (#1192, @diml)

- Add an emacs mode providing helpers to promote correction files
  (#1192, @diml)

- Improve message suggesting to remove parentheses (#1196, fix #1173, @emillon)

- Add `(wrapped (transition "..message.."))` as an option that will generate
  wrapped modules but keep unwrapped modules with a deprecation message to
  preserve compatibility. (#1188, fix #985, @rgrinberg)

- Fix the flags passed to the ppx rewriter when using `staged_pps` (#1218, @diml)

- Add `(env var)` to add a dependency to an environment variable.
  (#1186, @emillon)

- Add a simple version of a polling mode: `dune build -w` keeps
  running and restarts the build when something change on the
  filesystem (#1140, @kodek16)

- Cleanup the way we detect the library search path. We no longer call
  `opam config var lib` in the default build context (#1226, @diml)

- Make test stanzas honor the -p flag. (#1236, fix #1231, @emillon)

- Test stanzas take an optional (action) field to customize how they run (#1248,
  #1195, @emillon)

- Add support for private modules via the `private_modules` field (#1241, fix
  #427, @rgrinberg)

- Add support for passing arguments to the OCaml compiler via a
  response file when the list of arguments is too long (#1256, @diml)

- Do not print diffs by default when running inside dune (#1260, @diml)

- Interpret `$ dune build dir` as building the default alias in `dir`. (#1259,
  @rgrinberg)

- Make the `dynlink` library available without findlib installed (#1270, fix
  #1264, @rgrinberg)

1.1.1 (08/08/2018)
------------------

- Fix `$ jbuilder --dev` (#1104, fixes #1103, @rgrinberg)

- Fix dune exec when `--build-dir` is set to an absolute path (#1105, fixes
  #1101, @rgrinberg)

- Fix duplicate profile argument in suggested command when an external library
  is missing (#1109, #1106, @emillon)

- `-opaque` wasn't correctly being added to modules without an interface.
  (#1108, fix #1107, @rgrinberg)

- Fix validation of library `name` fields and make sure this validation also
  applies when the `name` is derived from the `public_name`. (#1110, fix #1102,
  @rgrinberg)

- Fix a bug causing the toplevel `env` stanza in the workspace file to
  be ignored when at least one context had `(merlin)` (#1114, @diml)

1.1.0 (06/08/2018)
------------------

- Fix lookup of command line specified files when `--root` is given. Previously,
  passing in `--root` in conjunction with `--workspace` or `--config` would not
  work correctly (#997, @rgrinberg)

- Add support for customizing env nodes in workspace files. The `env` stanza is
  now allowed in toplevel position in the workspace file, or for individual
  contexts. This feature requires `(dune lang 1.1)` (#1038, @rgrinberg)

- Add `enabled_if` field for aliases and tests. This field controls whether the
  test will be ran using a boolean expression language. (#819, @rgrinberg)

- Make `name`, `names` fields optional when a `public_name`, `public_names`
  field is provided. (#1041, fix #1000, @rgrinberg)

- Interpret `X` in `--libdir X` as relative to `PREFIX` when `X` is relative
  (#1072, fix #1070, @diml)

- Add support for multi directory libraries by writing
  `(include_subdirs unqualified)` (#1034, @diml)

- Add `(staged_pps ...)` to support staged ppx rewriters such as ones
  using the OCaml typer like `ppx_import` (#1080, fix #193, @diml)

- Use `-opaque` in the `dev` profile. This option trades off binary quality for
  compilation speed when compiling .cmx files. (#1079, fix #1058, @rgrinberg)

- Fix placeholders in `dune subst` documentation (#1090, @emillon, thanks
  @trefis for the bug report)

- Add locations to errors when a missing binary in PATH comes from a dune file
  (#1096, fixes #1095, @rgrinberg)

1.0.1 (19/07/2018)
------------------

- Fix parsing of `%{lib:name:file}` forms (#1022, fixes #1019, @diml)

1.0.0 (10/07/2018)
------------------

- Do not load the user configuration file when running inside dune
  (#700 @diml)

- Do not infer ${null} to be a target (#693 fixes #694 @rgrinberg)

- Introduce jbuilder.configurator library. This is a revived version of
  janestreet's configurator library with better cross compilation support, a
  versioned API, and no external dependencies. (#673, #678 #692, #695
  @rgrinberg)

- Register the transitive dependencies of compilation units as the
  compiler might read `.cm*` files recursively (#666, fixes #660,
  @emillon)

- Fix a bug causing `jbuilder external-lib-deps` to crash (#723,
  @diml)

- `-j` now defaults to the number of processing units available rather
  4 (#726, @diml)

- Fix attaching index.mld to documentation (#731, fixes #717 @rgrinberg)

- Scan the file system lazily (#732, fixes #718 and #228, @diml)

- Add support for setting the default ocaml flags and for build
  profiles (#419, @diml)

- Display a better error messages when writing `(inline_tests)` in an
  executable stanza (#748, @diml)

- Restore promoted files when they are deleted or changed in the
  source tree (#760, fix #759, @diml)

- Fix a crash when using an invalid alias name (#762, fixes #761,
  @diml)

- Fix a crash when using c files from another directory (#758, fixes
  #734, @diml)

- Add an `ignored_subdirs` stanza to replace `jbuild-ignore` files
  (#767, @diml)

- Fix a bug where Dune ignored previous occurrences of duplicated
  fields (#779, @diml)

- Allow setting custom build directories using the `--build-dir` flag or
  `DUNE_BUILD_DIR` environment variable (#846, fix #291, @diml @rgrinberg)

- In dune files, remove support for block (`#| ... |#)`) and sexp
  (`#;`) comments. These were very rarely used and complicate the
  language (#837, @diml)

- In dune files, add support for block strings, allowing to nicely
  format blocks of texts (#837, @diml)

- Remove hard-coded knowledge of ppx_driver and
  ocaml-migrate-parsetree when using a `dune` file (#576, @diml)

- Make the output of Dune slightly more deterministic when run from
  inside Dune (#855, @diml)

- Simplify quoting behavior of variables. All values are now multi-valued and
  whether a multi valued variable is allowed is determined by the quoting and
  substitution context it appears in. (#849, fix #701, @rgrinberg)

- Fix documentation generation for private libraries. (#864, fix #856,
  @rgrinberg)

- Use `Marshal` to store digest and incremental databases. This improves the
  speed of 0 rebuilds. (#817, @diml)

* Allow setting environment variables in `findlib.conf` for cross compilation
  contexts. (#733, @rgrinberg)

- Add a `link_deps` field to executables, to specify link-time dependencies
  like version scripts. (#879, fix #852, @emillon)

- Rename `files_recursively_in` to `source_tree` to make it clearer it
  doesn't include generated files (#899, fix #843, @diml)

- Present the `menhir` stanza as an extension with its own version
  (#901, @diml)

- Improve the syntax of flags in `(pps ...)`. Now instead of `(pps
  (ppx1 -arg1 ppx2 (-foo x)))` one should write `(pps ppx1 -arg ppx2
  -- -foo x)` which looks nicer (#910, @diml)

- Make `(diff a b)` ignore trailing cr on Windows and add `(cmp a b)` for
  comparing binary files (#904, fix #844, @diml)

- Make `dev` the default build profile (#920, @diml)

- Version `dune-workspace` and `~/.config/dune/config` files (#932, @diml)

- Add the ability to build an alias non-recursively from the command
  line by writing `@@alias` (#926, @diml)

- Add a special `default` alias that defaults to `(alias_rec install)`
  when not defined by the user and make `@@default` be the default
  target (#926, @diml)

- Forbid `#require` in `dune` files in OCaml syntax (#938, @diml)

- Add `%{profile}` variable. (#938, @rgrinberg)

- Do not require opam-installer anymore (#941, @diml)

- Add the `lib_root` and `libexec_root` install sections (#947, @diml)

- Rename `path:file` to `dep:file` (#944, @emillon)

- Remove `path-no-dep:file` (#948, @emillon)

- Adapt the behavior of `dune subst` for dune projects (#960, @diml)

- Add the `lib_root` and `libexec_root` sections to install stanzas
  (#947, @diml)

- Add a `Configurator.V1.Flags` module that improves the flag reading/writing
  API (#840, @avsm)

- Add a `tests` stanza that simlpified defining regular and expect tests
  (#822, @rgrinberg)

- Change the `subst` subcommand to lookup the project name from the
  `dune-project` whenever it's available. (#960, @diml)

- The `subst` subcommand no longer looks up the root workspace. Previously this
  detection would break the command whenever `-p` wasn't passed. (#960, @diml)

- Add a `# DUNE_GEN` in META template files. This is done for consistency with
  `# JBUILDER_GEN`. (#958, @rgrinberg)

- Rename the following variables in dune files:
  + `SCOPE_ROOT` to `project_root`
  + `@` to `targets`
  + `^` to `deps`
  `<` was renamed in this PR and latter deleted in favor or named dependencies.
  (#957, @rgrinberg)

- Rename `ROOT` to `workspace_root` in dune files (#993, @diml)

- Lowercase all built-in %{variables} in dune files (#956, @rgrinberg)

- New syntax for naming dependencies: `(deps (:x a b) (:y (glob_files *.c*)))`.
  This replaces the use for `${<}` in dune files. (#950, @diml, @rgrinberg)

- Fix detection of dynamic cycles, which in particular may appear when
  using `(package ..)` dependencies (#988, @diml)

1.0+beta20 (10/04/2018)
-----------------------

- Add a `documentation` stanza. This stanza allows one to attach .mld files to
  opam packages. (#570 @rgrinberg)

- Execute all actions (defined using `(action ..)`) in the context's
  environment. (#623 @rgrinberg)

- Add a `(universe)` special dependency to specify that an action depend on
  everything in the universe. Jbuilder cannot cache the result of an action that
  depend on the universe (#603, fixes #255 @diml)

- Add a `(package <package>)` dependency specification to indicate dependency on
  a whole package. Rules depending on whole package will be executed in an
  environment similar to the one we get once the package is installed (#624,
  @rgrinberg and @diml)

- Don't pass `-runtime-variant _pic` on Windows (#635, fixes #573 @diml)

- Display documentation in alphabetical order. This is relevant to packages,
  libraries, and modules. (#647, fixes #606 @rgrinberg)

- Missing asm in ocaml -config on bytecode only architecture is no longer fatal.
  The same kind of fix is preemptively applied to C compilers being absent.
  (#646, fixes $637 @rgrinberg)

- Use the host's PATH variable when running actions during cross compilation
  (#649, fixes #625 @rgrinberg)

- Fix incorrect include (`-I`) flags being passed to odoc. These flags should be
  directories that include .odoc files, rather than the include flags of the
  libraries. (#652 fixes #651 @rgrinberg)

- Fix a regression introduced by beta19 where the generated merlin
  files didn't include the right `-ppx` flags in some cases (#658
  fixes #657 @diml)

- Fix error message when a public library is defined twice. Before
  jbuilder would raise an uncaught exception (Fixes #661, @diml)

- Fix several cases where `external-lib-deps` was returning too little
  dependencies (#667, fixes #644 @diml)

- Place module list on own line in generated entry point mld (#670 @antron)

- Cosmetic improvements to generated entry point mld (#653 @trefis)

- Remove most useless parentheses from the syntax (#915, @diml)

1.0+beta19.1 (21/03/2018)
-------------------------

- Fix regression introduced by beta19 where duplicate environment variables in
  Unix.environ would cause a fatal error. The first defined environment variable
  is now chosen. (#638 fixed by #640)

- Use ';' as the path separator for OCAMLPATH on Cygwin (#630 fixed by #636
  @diml).

- Use the contents of the `OCAMLPATH` environment variable when not relying on
  `ocamlfind` (#642 @diml)

1.0+beta19 (14/03/2018)
-----------------------

- Ignore errors during the generation of the .merlin (#569, fixes #568 and #51)

- Add a workaround for when a library normally installed by the
  compiler is not installed but still has a META file (#574, fixes
  #563)

- Do not depend on ocamlfind. Instead, hard-code the library path when
  installing from opam (#575)

- Change the default behavior regarding the check for overlaps between
  local and installed libraries. Now even if there is no link time
  conflict, we don't allow an external dependency to overlap with a
  local library, unless the user specifies `allow_overlapping_dependencies`
  in the jbuild file (#587, fixes #562)

- Expose a few more variables in jbuild files: `ext_obj`, `ext_asm`,
  `ext_lib`, `ext_dll` and `ext_exe` as well as `${ocaml-config:XXX}`
  for most variables in the output of `ocamlc -config` (#590)

- Add support for inline and inline expectation tests. The system is
  generic and should support several inline test systems such as
  `ppx_inline_test`, `ppx_expect` or `qtest` (#547)

- Make sure modules in the current directory always have precedence
  over included directories (#597)

- Add support for building executables as object or shared object
  files (#23)

- Add a `best` mode which is native with fallback to byte-code when
  native compilation is not available (#23)

- Fix locations reported in error messages (#609)

- Report error when a public library has a private dependency. Previously, this
  would be silently ignored and install broken artifacts (#607).

- Fix display when output is not a tty (#518)

1.0+beta18.1 (14/03/2018)
-------------------------

- Reduce the number of simultaneously opened fds (#578)

- Always produce an implementation for the alias module, for
  non-jbuilder users (Fix #576)

- Reduce interleaving in the scheduler in an attempt to make Jbuilder
  keep file descriptors open for less long (#586)

- Accept and ignore upcoming new library fields: `ppx.driver`,
  `inline_tests` and `inline_tests.backend` (#588)

- Add a hack to be able to build ppxlib, until beta20 which will have
  generic support for ppx drivers

1.0+beta18 (25/02/2018)
-----------------------

- Fix generation of the implicit alias module with 4.02. With 4.02 it
  must have an implementation while with OCaml >= 4.03 it can be an
  interface only module (#549)

- Let the parser distinguish quoted strings from atoms.  This makes
  possible to use "${v}" to concatenate the list of values provided by
  a split-variable.  Concatenating split-variables with text is also
  now required to be quoted.

- Split calls to ocamldep. Before ocamldep would be called once per
  `library`/`executables` stanza. Now it is called once per file
  (#486)

- Make sure to not pass `-I <stdlib-dir>` to the compiler. It is
  useless and it causes problems in some cases (#488)

- Don't stop on the first error. Before, jbuilder would stop its
  execution after an error was encountered. Now it continues until
  all branches have been explored (#477)

- Add support for a user configuration file (#490)

- Add more display modes and change the default display of
  Jbuilder. The mode can be set from the command line or from the
  configuration file (#490)

- Allow to set the concurrency level (`-j N`) from the configuration file (#491)

- Store artifacts for libraries and executables in separate
  directories. This ensure that Two libraries defined in the same
  directory can't see each other unless one of them depend on the
  other (#472)

- Better support for mli/rei only modules (#489)

- Fix support for byte-code only architectures (#510, fixes #330)

- Fix a regression in `external-lib-deps` introduced in 1.0+beta17
  (#512, fixes #485)

- `@doc` alias will now build only documentation for public libraries. A new
  `@doc-private` alias has been added to build documentation for private
  libraries.

- Refactor internal library management. It should now be possible to
  run `jbuilder build @lint` in Base for instance (#516)

- Fix invalid warning about non-existent directory (#536, fixes #534)

1.0+beta17 (01/02/2018)
-----------------------

- Make jbuilder aware that `num` is an external package in OCaml >= 4.06.0
  (#358)

- `jbuilder exec` will now rebuild the executable before running it if
  necessary. This can be turned off by passing `--no-build` (#345)

- Fix `jbuilder utop` to work in any working directory (#339)

- Fix generation of META synopsis that contains double quotes (#337)

- Add `S .` to .merlin by default (#284)

- Improve `jbuilder exec` to make it possible to execute non public executables.
  `jbuilder exec path/bin` will execute `bin` inside default (or specified)
  context relative to `path`. `jbuilder exec /path` will execute `/path` as
  absolute path but with the context's environment set appropriately. Lastly,
  `jbuilder exec` will change the root as to which paths are relative using the
  `-root` option. (#286)

- Fix `jbuilder rules` printing rules when some binaries are missing (#292)

- Build documentation for non public libraries (#306)

- Fix doc generation when several private libraries have the same name (#369)

- Fix copy# for C/C++ with Microsoft C compiler (#353)

- Add support for cross-compilation. Currently we are supporting the
  opam-cross-x repositories such as
  [opam-cross-windows](https://github.com/whitequark/opam-cross-windows)
  (#355)

- Simplify generated META files: do not generate the transitive
  closure of dependencies in META files (#405)

- Deprecated `${!...}`: the split behavior is now a property of the
  variable. For instance `${CC}`, `${^}`, `${read-lines:...}` all
  expand to lists unless used in the middle of a longer atom (#336)

- Add an `(include ...)` stanza allowing one to include another
  non-generated jbuild file in the current file (#402)

- Add a `(diff <file1> <file2>)` action allowing to diff files and
  promote generated files in case of mismatch (#402, #421)

- Add `jbuilder promote` and `--auto-promote` to promote files (#402,
  #421)

- Report better errors when using `(glob_files ...)` with a directory
  that doesn't exist (#413, Fix #412)

- Jbuilder now properly handles correction files produced by
  ppx_driver. This allows to use `[@@deriving_inline]` in .ml/.mli
  files. This require `ppx_driver >= v0.10.2` to work properly (#415)

- Make jbuilder load rules lazily instead of generating them all
  eagerly. This speeds up the initial startup time of jbuilder on big
  workspaces (#370)

- Now longer generate a `META.pkg.from-jbuilder` file. Now the only
  way to customize the generated `META` file is through
  `META.pkg.template`. This feature was unused and was making the code
  complicated (#370)

- Remove read-only attribute on Windows before unlink (#247)

- Use /Fo instead of -o when invoking the Microsoft C compiler to eliminate
  deprecation warning when compiling C++ sources (#354)

- Add a mode field to `rule` stanzas:
  + `(mode standard)` is the default
  + `(mode fallback)` replaces `(fallback)`
  + `(mode promote)` means that targets are copied to the source tree
  after the rule has completed
  + `(mode promote-until-clean)` is the same as `(mode promote)` except
  that `jbuilder clean` deletes the files copied to the source tree.
  (#437)

- Add a flag `--ignore-promoted-rules` to make jbuilder ignore rules
  with `(mode promote)`. `-p` implies `--ignore-promoted-rules` (#437)

- Display a warning for invalid lines in jbuild-ignore (#389)

- Always build `boot.exe` as a bytecode program. It makes the build of
  jbuilder faster and fix the build on some architectures (#463, fixes #446)

- Fix bad interaction between promotion and incremental builds on OSX
  (#460, fix #456)

1.0+beta16 (05/11/2017)
-----------------------

- Fix build on 32-bit OCaml (#313)

1.0+beta15 (04/11/2017)
-----------------------

- Change the semantic of aliases: there are no longer aliases that are
  recursive such as `install` or `runtest`. All aliases are
  non-recursive. However, when requesting an alias from the command
  line, this request the construction of the alias in the specified
  directory and all its children recursively. This allows users to get
  the same behavior as previous recursive aliases for their own
  aliases, such as `example`. Inside jbuild files, one can use `(deps
  (... (alias_rec xxx) ...))` to get the same behavior as on the
  command line. (#268)

- Include sub libraries that have a `.` in the generated documentation index
  (#280).

- Fix "up" links to the top-level index in the odoc generated documentation
  (#282).

- Fix `ARCH_SIXTYFOUR` detection for OCaml 4.06.0 (#303)

1.0+beta14 (11/10/2017)
-----------------------

- Add (copy_files <glob>) and (copy_files# <glob>) stanzas. These
  stanzas setup rules for copying files from a sub-directory to the
  current directory. This provides a reasonable way to support
  multi-directory library/executables in jbuilder (#35, @bobot)

- An empty `jbuild-workspace` file is now interpreted the same as one
  containing just `(context default)`

- Better support for on-demand utop toplevels on Windows and when the
  library has C stubs

- Print `Entering directory '...'` when the workspace root is not the
  current directory. This allows Emacs and Vim to know where relative
  filenames should be interpreted from. Fixes #138

- Fix a bug related to `menhir` stanzas: `menhir` stanzas with a
  `merge_into` field that were in `jbuild` files in sub-directories
  where incorrectly interpreted (#264)

- Add support for locks in actions, for tests that can't be run
  concurrently (#263)

- Support `${..}` syntax in the `include` stanza. (#231)

1.0+beta13 (05/09/2017)
-----------------------

- Generate toplevel html index for documentation (#224, @samoht)

- Fix recompilation of native artifacts. Regression introduced in the last
  version (1.0+beta12) when digests replaces timestamps for checking staleness
  (#238, @dra27)

1.0+beta12 (18/08/2017)
-----------------------

- Fix the quoting of `FLG` lines in generated `.merlin` files (#200,
  @mseri)

- Use the full path of archive files when linking. Before jbuilder
  would do: `-I <path> file.cmxa`, now it does `-I <path>
  <path>/file.cmxa`. Fixes #118 and #177

- Use an absolute path for ppx drivers in `.merlin` files. Merlin
  <3.0.0 used to run ppx commands from the directory where the
  `.merlin` was present but this is no longer the case

- Allow to use `jbuilder install` in contexts other than opam; if
  `ocamlfind` is present in the `PATH` and the user didn't pass
  `--prefix` or `--libdir` explicitly, use the output of `ocamlfind
  printconf destdir` as destination directory for library files (#179,
  @bobot)

- Allow `(:include ...)` forms in all `*flags` fields (#153, @dra27)

- Add a `utop` subcommand. Running `jbuilder utop` in a directory
  builds and executes a custom `utop` toplevel with all libraries
  defined in the current directory (#183, @rgrinberg)

- Do not accept `per_file` anymore in `preprocess` field. `per_file`
  was renamed `per_module` and it is planned to reuse `per_file` for
  another purpose

- Warn when a file is both present in the source tree and generated by
  a rule. Before, jbuilder would silently ignore the rule. One now has
  to add a field `(fallback)` to custom rules to keep the current
  behavior (#218)

- Get rid of the `deprecated-ppx-method` findlib package for ppx
  rewriters (#222, fixes #163)

- Use digests (MD5) of files contents to detect changes rather than
  just looking at the timestamps. We still use timestamps to avoid
  recomputing digests. The performance difference is negligible and we
  avoid more useless recompilations, especially when switching branches
  for instance (#209, fixes #158)

1.0+beta11 (21/07/2017)
-----------------------

- Fix the error message when there are more than one `<package>.opam`
  file for a given package

- Report an error when in a wrapped library, a module that is not the
  toplevel module depends on the toplevel module. This doesn't make as
  such a module would in theory be inaccessible from the outside

- Add `${SCOPE_ROOT}` pointing to the root of the current scope, to
  fix some misuses of `${ROOT}`

- Fix useless hint when all missing dependencies are optional (#137)

- Fix a bug preventing one from generating `META.pkg.template` with a
  custom rule (#190)

- Fix compilation of reason projects: .rei files where ignored and
  caused the build to fail (#184)

1.0+beta10 (08/06/2017)
-----------------------

- Add a `clean` subcommand (@rdavison, #89)

- Add support for generating API documentation with odoc (#74)

- Don't use unix in the bootstrap script, to avoid surprises with
  Cygwin

- Improve the behavior of `jbuilder exec` on Windows

- Add a `--no-buffer` option to see the output of commands in
  real-time. Should only be used with `-j1`

- Deprecate `per_file` in preprocessing specifications and
  rename it `per_module`

- Deprecate `copy-and-add-line-directive` and rename it `copy#`

- Remove the ability to load arbitrary libraries in jbuild file in
  OCaml syntax. Only `unix` is supported since a few released packages
  are using it. The OCaml syntax might eventually be replaced by a
  simpler mechanism that plays better with incremental builds

- Properly define and implement scopes

- Inside user actions, `${^}` now includes files matches by
  `(glob_files ...)` or `(file_recursively_in ...)`

- When the dependencies and targets of a rule can be inferred
  automatically, you no longer need to write them: `(rule (copy a b))`

- Inside `(run ...)`, `${xxx}` forms that expands to lists can now be
  split across multiple arguments by adding a `!`: `${!xxx}`. For
  instance: `(run foo ${!^})`

- Add support for using the contents of a file inside an action:
  - `${read:<file>}`
  - `${read-lines:<file>}`
  - `${read-strings:<file>}` (same as `read-lines` but lines are
    escaped using OCaml convention)

- When exiting prematurely because of a failure, if there are other
  background processes running and they fail, print these failures

- With msvc, `-lfoo` is transparently replaced by `foo.lib` (@dra27, #127)

- Automatically add the `.exe` when installing executables on Windows
  (#123)

- `(run <prog> ...)` now resolves `<prog>` locally if
  possible. i.e. `(run ${bin:prog} ...)` and `(run prog ...)` behave
  the same. This seems like the right default

- Fix a bug where `jbuild rules` would crash instead of reporting a
  proper build error

- Fix a race condition in future.ml causing jbuilder to crash on
  Windows in some cases (#101)

- Fix a bug causing ppx rewriter to not work properly when using
  multiple build contexts (#100)

- Fix .merlin generation: projects in the same workspace are added to
  merlin's source path, so "locate" works on them.

1.0+beta9 (19/05/2017)
----------------------

- Add support for building Reason projects (@rgrinberg, #58)

- Add support for building javascript with js-of-ocaml (@hhugo, #60)

- Better support for topkg release workflow. See
  [topkg-jbuilder](https://github.com/diml/topkg-jbuilder) for more
  details

- Port the manual to rst and setup a jbuilder project on
  readthedocs.org (@rgrinberg, #78)

- Hint for mistyped targets. Only suggest correction on the basename
  for now, otherwise it's slow when the workspace is big

- Add a `(package ...)` field for aliases, so that one can restrict
  tests to a specific package (@rgrinberg, #64)

- Fix a couple of bugs on Windows:
  + fix parsing of end of lines in some cases
  + do not take the case into account when comparing environment
    variable names

- Add AppVeyor CI

- Better error message in case a chain of dependencies *crosses* the
  installed world

- Better error messages for invalid dependency list in jbuild files

- Several improvements/fixes regarding the handling of findlib packages:
  + Better error messages when a findlib package is unavailable
  + Don't crash when an installed findlib package has missing
    dependencies
  + Handle the findlib alternative directory layout which is still
    used by a few packages

- Add `jbuilder installed-libraries --not-available` explaining why
  some libraries are not available

- jbuilder now records dependencies on files of external
  libraries. This mean that when you upgrade a library, jbuilder will
  know what need to be rebuilt.

- Add a `jbuilder rules` subcommand to dump internal compilation
  rules, mostly for debugging purposes

- Ignore all directories starting with a `.` or `_`. This seems to be
  a common pattern:
  - `.git`, `.hg`, `_darcs`
  - `_build`
  - `_opam` (opam 2 local switches)

- Fix the hint for `jbuilder external-lib-deps` (#72)

- Do not require `ocamllex` and `ocamlyacc` to be at the same location
  as `ocamlc` (#75)

1.0+beta8 (17/04/2017)
----------------------

- Added `${lib-available:<library-name>}` which expands to `true` or
  `false` with the same semantic as literals in `(select ...)` stanzas

- Remove hard-coded knowledge of a few specific ppx rewriters to ease
  maintenance moving forward

- Pass the library name to ppx rewriters via the `library-name` cookie

- Fix: make sure the action working directory exist before running it

1.0+beta7 (12/04/2017)
----------------------

- Make the output quieter by default and add a `--verbose` argument
  (@stedolan, #40)

- Various documentation fixes (@adrieng, #41)

- Make `@install` the default target when no targets are specified
  (@stedolan, #47)

- Add predefined support for menhir, similar to ocamlyacc support
  (@rgrinberg, #42)

- Add internal support for sandboxing actions and sandbox the build of
  the alias module with 4.02 to workaround the compiler trying to read
  the cmi of the aliased modules

- Allow to disable dynlink support for libraries via `(no_dynlink)`
  (#55)

- Add a -p/--for-release-of-packages command line argument to simplify
  the jbuilder invocation in opam files and make it more future proof
  (#52)

- Fix the lookup of the executable in `jbuilder exec foo`. Before,
  even if `foo` was to be installed, the freshly built version wasn't
  selected

- Don't generate a `exists_if ...` lines in META files. These are
  useless sine the META files are auto-generated

1.0+beta6 (29/03/2017)
----------------------

- Add an `(executable ...)` stanza for single executables (#33)

- Add a `(package ...)` and `(public_name <name>)/(public_names
   (<names))` to `executable/executables` stanzas to make it easier to
  install executables (#33)

- Fix a bug when using specific rewriters that jbuilder knows about
  without `ppx_driver.runner` (#37). These problem should go away
  soon when we start using `--cookie`

- Fix the interpretation of META files when there is more than one
  applicable assignment. Before this fix, the one with the lowest
  number of formal predicates was selected instead of the one with the
  biggest number of formal predicates

1.0+beta5 (22/03/2017)
----------------------

- When `ocamlfind` is present in the `PATH`, do not attempt to call
  `opam config var lib`

- Make sure the build of jbuilder itself never calls `ocamlfind` or
  `opam`

- Better error message when a jbuild file in OCaml syntax forgets to
  call `Jbuild_plugin.V*.send`

- Added examples of use

- Don't drop inline tests/benchmarks by default

1.0+beta4 (20/03/2017)
----------------------

- Improve error messages about invalid/missing pkg.opam files

- Ignore all errors while running `ocamlfind printconf path`

1.0+beta3 (15/03/2017)
----------------------

- Print optional dependencies as optional in the output of `jbuilder
   external-lib-deps --missing`

- Added a few forms to the DSL:
  - `with-{stderr,outputs}-to`
  - `ignore-{stdout,stderr,outputs}`
- Added `${null}` which expands to `/dev/null` on Unix and `NUL` on
  Windows

- Improve the doc generated by `odoc` for wrapped libraries

- Improve the error reported when an installed package depends on a
  library that is not installed

- Documented `(files_recursively_in ...)`

- Added black box tests

- Fix a bug where `jbuilder` would crash when there was no
  `<package>.opam` file

- Fixed a bug where `.merlin` files where not generated at the root of
  the workspace (#20)

- Fix a bug where a `(glob_files ...)` would cause other dependencies
  to be ignored

- Fix the generated `ppx(...)` line in `META` files

- Fix `(optional)` when a ppx runtime dependency is not available
  (#24)

- Do not crash when an installed package that we don't need has
  missing dependencies (#25)

1.0+beta2 (10/03/2017)
----------------------

- Simplified the rules for finding the root of the workspace as the
  old ones were often picking up the home directory. New rules are:
  + look for a `jbuild-workspace` file in parent directories
  + look for a `jbuild-workspace*` file in parent directories
  + use the current directory
- Fixed the expansion of `${ROOT}` in actions

- Install `quick-start.org` in the documentation directory

- Add a few more things in the log file to help debugging

1.0+beta1 (07/03/2017)
----------------------

- Added a manual

- Support incremental compilation

- Switched the CLI to cmdliner and added a `build` command (#5, @rgrinberg)

- Added a few commands:
  + `runtest`
  + `install`
  + `uninstall`
  + `installed-libraries`
  + `exec`: execute a command in an environment similar to what you
    would get after `jbuilder install`
- Removed the `build-package` command in favor of a `--only-packages`
  option that is common to all commands

- Automatically generate `.merlin` files (#2, @rdavison)

- Improve the output of jbuilder, in particular don't mangle the
  output of commands when using `-j N` with `N > 1`

- Generate a log in `_build/log`

- Versioned the jbuild format and added a first stable version. You
  should now put `(jbuilder_version 1)` in a `jbuild` file at the root
  of your project to ensure forward compatibility

- Switch from `ppx_driver` to `ocaml-migrate-parsetree.driver`. In
  order to use ppx rewriters with Jbuilder, they need to use
  `ocaml-migrate-parsetree.driver`

- Added support for aliases (#7, @rgrinberg)

- Added support for compiling against multiple opam switch
  simultaneously by writing a `jbuild-worspace` file

- Added support for OCaml 4.02.3

- Added support for architectures that don't have natdynlink

- Search the root according to the rules described in the manual
  instead of always using the current directory

- extended the action language to support common actions without using
  a shell:
  + `(with-stdout-to <file> <DSL>)`
  + `(copy <src> <dst>)`
  + ...

- Removed all implicit uses of bash or the system shell. Now one has
  to write explicitly `(bash "...")` or `(system "...")`

- Generate meaningful versions in `META` files

- Strengthen the scope of a package. Jbuilder knows about package
  `foo` only in the sub-tree starting from where `foo.opam` lives

0.1.alpha1 (04/12/2016)
-----------------------

First release<|MERGE_RESOLUTION|>--- conflicted
+++ resolved
@@ -11,11 +11,9 @@
 
 - Fix findlib-dynload support with byte mode only (#1295, @bobot)
 
-<<<<<<< HEAD
 - Make `dune rules -m` output a valid makefile (#1293, @diml)
-=======
+
 - Expand variables in `(targets ..)` field (#1301, fix #1189, @nojb)
->>>>>>> 04cfa8a2
 
 1.2.1 (17/09/2018)
 ------------------
